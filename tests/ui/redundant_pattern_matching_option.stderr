--- conflicted
+++ resolved
@@ -1,13 +1,8 @@
 error: redundant pattern matching, consider using `is_none()`
   --> $DIR/redundant_pattern_matching_option.rs:16:5
    |
-<<<<<<< HEAD
-LL |     if let None = None::<()> {}
-   |     -------^^^^------------- help: try: `if None::<()>.is_none()`
-=======
 LL |     matches!(maybe_some, None if !boolean)
    |     ^^^^^^^^^^^^^^^^^^^^^^^^^^^^^^^^^^^^^^ help: try: `maybe_some.is_none() && (!boolean)`
->>>>>>> d3c5b488
    |
    = note: `-D clippy::redundant-pattern-matching` implied by `-D warnings`
 
