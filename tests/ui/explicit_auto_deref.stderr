--- conflicted
+++ resolved
@@ -194,11 +194,7 @@
    |                   ^^^^^^^^^^^^^ help: try: `ref_ref_str`
 
 error: deref which would be done by auto-deref
-<<<<<<< HEAD
-  --> $DIR/explicit_auto_deref.rs:208:13
-=======
   --> $DIR/explicit_auto_deref.rs:208:12
->>>>>>> 6150bf5b
    |
 LL |     f_str(&&*ref_str); // `needless_borrow` will suggest removing both references
    |            ^^^^^^^^^ help: try: `ref_str`
