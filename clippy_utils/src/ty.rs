--- conflicted
+++ resolved
@@ -16,15 +16,9 @@
 use rustc_lint::LateContext;
 use rustc_middle::mir::interpret::{ConstValue, Scalar};
 use rustc_middle::ty::{
-<<<<<<< HEAD
-    self, AdtDef, AliasTy, AssocKind, Binder, BoundRegion, FnSig, IntTy, List, ParamEnv, Predicate, PredicateKind,
-    Region, RegionKind, SubstsRef, Ty, TyCtxt, TypeSuperVisitable, TypeVisitable, TypeVisitableExt, TypeVisitor,
-    UintTy, VariantDef, VariantDiscr,
-=======
     self, layout::ValidityRequirement, AdtDef, AliasTy, AssocKind, Binder, BoundRegion, FnSig, IntTy, List, ParamEnv,
     Predicate, PredicateKind, Region, RegionKind, SubstsRef, Ty, TyCtxt, TypeSuperVisitable, TypeVisitable,
     TypeVisitableExt, TypeVisitor, UintTy, VariantDef, VariantDiscr,
->>>>>>> c72c914d
 };
 use rustc_middle::ty::{GenericArg, GenericArgKind};
 use rustc_span::symbol::Ident;
